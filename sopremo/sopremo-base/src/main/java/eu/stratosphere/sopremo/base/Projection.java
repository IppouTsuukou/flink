package eu.stratosphere.sopremo.base;

import eu.stratosphere.pact.common.plan.PactModule;
import eu.stratosphere.sopremo.ElementaryOperator;
import eu.stratosphere.sopremo.EvaluationContext;
import eu.stratosphere.sopremo.Name;
import eu.stratosphere.sopremo.Property;
import eu.stratosphere.sopremo.expressions.EvaluationExpression;
import eu.stratosphere.sopremo.jsondatamodel.JsonNode;
import eu.stratosphere.sopremo.pact.JsonCollector;
import eu.stratosphere.sopremo.pact.SopremoMap;

@Name(verb = "project")
public class Projection extends ElementaryOperator<Projection> {
	/**
	 * 
	 */
	private static final long serialVersionUID = 2170992457478875950L;

	private EvaluationExpression keyTransformation = EvaluationExpression.KEY,
			valueTransformation = EvaluationExpression.VALUE;

	@Override
	public PactModule asPactModule(EvaluationContext context) {
		if (this.keyTransformation == EvaluationExpression.KEY
			&& this.valueTransformation == EvaluationExpression.VALUE)
			return this.createShortCircuitModule();
		return super.asPactModule(context);
	}

<<<<<<< HEAD
=======
	//
	// @Override
	// public PactModule asPactModule(EvaluationContext context) {
	// PactModule module = new PactModule(this.toString(), 1, 1);
	// MapContract<JsonNode, JsonNode, JsonNode, JsonNode> projectionMap =
	// new MapContract<JsonNode, JsonNode, JsonNode, JsonNode>(
	// ProjectionStub.class);
	// module.getOutput(0).setInput(projectionMap);
	// projectionMap.setInput(module.getInput(0));
	// SopremoUtil.setContext(projectionMap.getStubParameters(), context);
	// SopremoUtil.serialize(projectionMap.getStubParameters(), "keyTransformation", this.getKeyTransformation());
	// SopremoUtil.serialize(projectionMap.getStubParameters(), "valueTransformation", this.getValueTransformation());
	// return module;
	// }

>>>>>>> 082f89a3
	@Override
	public boolean equals(final Object obj) {
		if (this == obj)
			return true;
		if (!super.equals(obj))
			return false;
		if (this.getClass() != obj.getClass())
			return false;
		final Projection other = (Projection) obj;
		return this.keyTransformation.equals(other.keyTransformation)
			&& this.valueTransformation.equals(other.valueTransformation);
	}

	/**
	 * Returns the transformation of this operation that is applied to an input tuple to generate the output key.
	 * 
	 * @return the key transformation of this operation
	 */
	public EvaluationExpression getKeyTransformation() {
		return this.keyTransformation;
	}

	/**
	 * Returns the transformation of this operation that is applied to an input tuple to generate the output value.
	 * 
	 * @return the value transformation of this operation
	 */
	public EvaluationExpression getValueTransformation() {
		return this.valueTransformation;
	}

	@Override
	public int hashCode() {
		final int prime = 31;
		int result = super.hashCode();
		result = prime * result + this.keyTransformation.hashCode();
		result = prime * result + this.valueTransformation.hashCode();
		return result;
	}

	public void setKeyTransformation(EvaluationExpression keyTransformation) {
		if (keyTransformation == null)
			throw new NullPointerException("keyTransformation must not be null");

		this.keyTransformation = keyTransformation;
	}

	@Property(preferred = true)
	@Name(preposition = "into")
	public void setValueTransformation(EvaluationExpression valueTransformation) {
		if (valueTransformation == null)
			throw new NullPointerException("valueTransformation must not be null");

		this.valueTransformation = valueTransformation;
	}

	public Projection withKeyTransformation(EvaluationExpression keyTransformation) {
		this.setKeyTransformation(keyTransformation);
		return this;
	}

	public Projection withValueTransformation(EvaluationExpression valueTransformation) {
		this.setValueTransformation(valueTransformation);
		return this;
	}

	@Override
	public String toString() {
		final StringBuilder builder = new StringBuilder(this.getName());
		builder.append(" to (").append(this.getKeyTransformation()).append(", ")
			.append(this.getValueTransformation()).append(")");
		return builder.toString();
	}

	public static class ProjectionStub extends
			SopremoMap<JsonNode, JsonNode, JsonNode, JsonNode> {

		private EvaluationExpression keyTransformation, valueTransformation;

		@Override
		protected void map(JsonNode key, JsonNode value, final JsonCollector out) {
			JsonNode outKey = key, outValue = value;
			if (this.keyTransformation != EvaluationExpression.KEY)
				outKey = this.keyTransformation.evaluate(value, this.getContext());
			if (this.valueTransformation == EvaluationExpression.KEY)
				outValue = key;
			else if (this.valueTransformation != EvaluationExpression.VALUE)
				outValue = this.valueTransformation.evaluate(value, this.getContext());
			out.collect(outKey, outValue);
		}
	}

}<|MERGE_RESOLUTION|>--- conflicted
+++ resolved
@@ -28,24 +28,6 @@
 		return super.asPactModule(context);
 	}
 
-<<<<<<< HEAD
-=======
-	//
-	// @Override
-	// public PactModule asPactModule(EvaluationContext context) {
-	// PactModule module = new PactModule(this.toString(), 1, 1);
-	// MapContract<JsonNode, JsonNode, JsonNode, JsonNode> projectionMap =
-	// new MapContract<JsonNode, JsonNode, JsonNode, JsonNode>(
-	// ProjectionStub.class);
-	// module.getOutput(0).setInput(projectionMap);
-	// projectionMap.setInput(module.getInput(0));
-	// SopremoUtil.setContext(projectionMap.getStubParameters(), context);
-	// SopremoUtil.serialize(projectionMap.getStubParameters(), "keyTransformation", this.getKeyTransformation());
-	// SopremoUtil.serialize(projectionMap.getStubParameters(), "valueTransformation", this.getValueTransformation());
-	// return module;
-	// }
-
->>>>>>> 082f89a3
 	@Override
 	public boolean equals(final Object obj) {
 		if (this == obj)
