--- conflicted
+++ resolved
@@ -1485,11 +1485,8 @@
 				
 				// duplicate DataSourceNode
 				DataSourceNode duplicateDataSource = new DataSourceNode((FileDataSourceContract<?, ?>)sourcePact.getPactContract());
-<<<<<<< HEAD
-=======
 				duplicateDataSource.setDegreeOfParallelism(sourcePact.getDegreeOfParallelism());
 				duplicateDataSource.setInstancesPerMachine(sourcePact.getInstancesPerMachine());
->>>>>>> b87142ed
 				// create new connection
 				PactConnection newConn = new PactConnection(conn, duplicateDataSource, targetPact);
 				
