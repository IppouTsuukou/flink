/***********************************************************************************************************************
 *
 * Copyright (C) 2010 by the Stratosphere project (http://stratosphere.eu)
 *
 * Licensed under the Apache License, Version 2.0 (the "License"); you may not use this file except in compliance with
 * the License. You may obtain a copy of the License at
 *
 *     http://www.apache.org/licenses/LICENSE-2.0
 *
 * Unless required by applicable law or agreed to in writing, software distributed under the License is distributed on
 * an "AS IS" BASIS, WITHOUT WARRANTIES OR CONDITIONS OF ANY KIND, either express or implied. See the License for the
 * specific language governing permissions and limitations under the License.
 *
 **********************************************************************************************************************/

package eu.stratosphere.pact.test.testPrograms.tpch9;

import eu.stratosphere.pact.common.stubs.Collector;
import eu.stratosphere.pact.common.stubs.MapStub;
import eu.stratosphere.pact.common.type.PactRecord;
import eu.stratosphere.pact.example.relational.util.Tuple;

public class PartsuppMap extends MapStub {
	
<<<<<<< HEAD
	private final Tuple inputTuple = new Tuple();
=======
	private Tuple inputTuple = new Tuple();
>>>>>>> 302fb446
	
	/**
	 * Project "partsupp".
	 * 
	 * Output Schema:
	 *  Key: partkey
	 *  Value: (suppkey, supplycost)
	 *
	 */
	@Override
	public void map(PactRecord record, Collector out) throws Exception {
<<<<<<< HEAD
		record.getField(1, inputTuple);
=======
		inputTuple = record.getField(1, inputTuple);
>>>>>>> 302fb446
		inputTuple.project((0 << 0) | (1 << 1) | (0 << 2) | (1 << 3) | (0 << 4));
		record.setField(1, inputTuple);
		out.collect(record);
	}

}<|MERGE_RESOLUTION|>--- conflicted
+++ resolved
@@ -22,11 +22,7 @@
 
 public class PartsuppMap extends MapStub {
 	
-<<<<<<< HEAD
-	private final Tuple inputTuple = new Tuple();
-=======
 	private Tuple inputTuple = new Tuple();
->>>>>>> 302fb446
 	
 	/**
 	 * Project "partsupp".
@@ -38,11 +34,7 @@
 	 */
 	@Override
 	public void map(PactRecord record, Collector out) throws Exception {
-<<<<<<< HEAD
-		record.getField(1, inputTuple);
-=======
 		inputTuple = record.getField(1, inputTuple);
->>>>>>> 302fb446
 		inputTuple.project((0 << 0) | (1 << 1) | (0 << 2) | (1 << 3) | (0 << 4));
 		record.setField(1, inputTuple);
 		out.collect(record);
